import multiprocessing
import os
import signal
import threading
import typing

import redis
from utilities import ipc, component as component_module, logger

import hello as hello
import sim7600.sim7600 as sim7600
import vl53.vl53 as vl53
import pi_sense_hat.pi_sense_hat as pi_sense_hat
<<<<<<< HEAD
import nvs.nvs as nvs
=======
import communication.messages.CommunicationComponent as communication
import propulsion.Propulsion as propulsion
import rc.rc as rc
import config.config as config
>>>>>>> dcb95991

#: The time in seconds to wait for the components to stop before killing them
STOP_TIMOUT = 15

# ----------------------------------------------------------------------------------------------------------------------
#                                             Components Configuration
# ----------------------------------------------------------------------------------------------------------------------
components = {
    # name: class
    # Be careful to *always* use the name that you've used in your Component-inheriting class too!
    "config": config.ConfigComponent,
    "hello": hello.HelloComponent,
    "sim7600": sim7600.Sim7600Component,
    "sense_hat": pi_sense_hat.SenseHatComponent,
    "vl53": vl53.Vl53Component,
<<<<<<< HEAD
    "NVS": nvs.NVSComponent,
=======
    "communication": communication.CommunicationComponent,
    "propulsion": propulsion.PropulsionComponent,
    "rc": rc.RcComponent,
>>>>>>> dcb95991
}

# ----------------------------------------------------------------------------------------------------------------------
#                                              Profiles Configuration
# ----------------------------------------------------------------------------------------------------------------------
profiles = {
    # name: [list of components]
<<<<<<< HEAD
    "default": ["sim7600", "sense_hat", "vl53", "NVS"]
=======
    "default": ["communication", "config", "sim7600", "sense_hat", "vl53", "propulsion", "rc"],
>>>>>>> dcb95991
    # "dev": ["test"],
}


class Manager:

    def __init__(self, ipc_node: ipc.IpcNode):
        """d
        :param ipc_node: The IPC node to use
        """
        self._ipc_node = ipc_node
        self._ipc_node.bind_routes(self)
        for c in components:
            component_module.Component.init_state(self._ipc_node.redis, c)

        self._ipc_node.start()

        self._components: (
            typing.Dict)[str, typing.Dict[str, typing.Union[multiprocessing.Process, None, threading.Lock]]] = \
            {c: {"process": None, "lock": threading.Lock(), "timeout_lock": threading.Lock()} for c in components}

    def stop(self):
        """
        Stop the manager
        """
        self._stop_all_components()
        self._ipc_node.stop()

    def _check_state(self, component: str, state: str) -> bool:
        """
        Check the state of a component
        :param component: The component to check
        :param state: The state to check
        :return: True if the component is in the given state, False otherwise
        """
        return component_module.Component.get_state(self._ipc_node.redis, component) == state

    def _timout_state_update(self, component: str):
        """
        Timeout the state update of a component
        """
        r = self._components[component]["timeout_lock"].acquire(timeout=STOP_TIMOUT)
        if r:
            self._components[component]["timeout_lock"].release()
        else:
            state = component_module.Component.get_state(self._ipc_node.redis, component)
            self._ipc_node.logger.error(f"Timout reached for {component} component witch is still {state}, "
                                        f"killing process.", "manager")

            # Timeout reached, kill the process
            self._components[component]["process"].kill()

            # Force his state
            self._ipc_node.redis.set(f"state:{component}", component_module.ComponentState.STOPPED)
            self._ipc_node.send(f"state:{component}:{component_module.ComponentState.STOPPED}",
                                {"component": component}, loopback=True)
            self._ipc_node.logger.info(f"component is {component_module.ComponentState.STOPPED}", component,
                                       "state")

    def _start_component(self, component: str):
        """
        Start a component
        :param component: The component to start
        """
        self._components[component]["lock"].acquire()
        if not self._check_state(component, component_module.ComponentState.STOPPED):
            self._components[component]["lock"].release()
            return

        assert self._components[component]["timeout_lock"].acquire(timeout=1)

        self._components[component]["process"] = multiprocessing.Process(target=component_module.run_component,
                                                                         args=(components[component],))
        self._components[component]["process"].start()

        self._timout_state_update(component)

    def _stop_component(self, component: str):
        """
        Stop a component
        :param component: The component to stop
        """
        self._components[component]["lock"].acquire()
        if not self._check_state(component, component_module.ComponentState.STARTED):
            self._components[component]["lock"].release()
            return

        assert self._components[component]["timeout_lock"].acquire(timeout=1)

        self._ipc_node.send(f"state:{component}:stop", {"component": component})

        self._timout_state_update(component)

    def _restart_component(self, component: str):
        """
        Restart a component
        :param component: The component to restart
        """
        self._stop_component(component)
        self._start_component(component)

    def _stop_all_components(self):
        """
        Stop all components
        """
        threads = []
        for c in self._components:
            t = threading.Thread(target=self._stop_component, args=(c,))
            t.start()
            threads.append(t)
        for t in threads:
            t.join()

    def _start_all_components(self):
        """
        Start all components
        """
        threads = []
        for c in self._components:
            t = threading.Thread(target=self._start_component, args=(c,))
            t.start()
            threads.append(t)
        for t in threads:
            t.join()

    def _restart_all_components(self):
        """
        Restart all components
        """
        threads = []
        for c in self._components:
            t = threading.Thread(target=self._restart_component, args=(c,))
            t.start()
            threads.append(t)
        for t in threads:
            t.join()

    # --- Callback ---
    @ipc.Route(["state:*:started", "state:*:stopped"], False).decorator
    def _state_update(self, call_data: ipc.CallData, payload: dict):
        """
        Callback for state updates
        """
        self._components[payload["component"]]["lock"].release()
        self._components[payload["component"]]["timeout_lock"].release()

    # --- IPC Bindings ---
    @ipc.Route(["state:start:*"], True).decorator
    def _start_component_route(self, call_data: ipc.CallData, payload: dict):
        """
        Start a component
        """
        component = payload["component"]
        self._start_component(component)

    @ipc.Route(["state:stop:*"], True).decorator
    def _stop_component_route(self, call_data: ipc.CallData, payload: dict):
        """
        Stop a component
        """
        component = payload["component"]
        self._stop_component(component)

    @ipc.Route(["state:restart:*"], True).decorator
    def _restart_component_route(self, call_data: ipc.CallData, payload: dict):
        """
        Restart a component
        """
        component = payload["component"]
        self._restart_component(component)

    @ipc.Route(["state:start_all"], True).decorator
    def _start_all_components_route(self, call_data: ipc.CallData, payload: dict):
        """
        Start all components
        """
        self._start_all_components()

    @ipc.Route(["state:stop_all"], True).decorator
    def _stop_all_components_route(self, call_data: ipc.CallData, payload: dict):
        """
        Stop all components
        """
        self._stop_all_components()

    @ipc.Route(["state:restart_all"], True).decorator
    def _restart_all_components_route(self, call_data: ipc.CallData, payload: dict):
        """
        Restart all components
        """
        self._restart_all_components()


if __name__ == "__main__":
    r = redis.StrictRedis(host=os.environ.get("REDIS_HOST"), port=os.environ.get("REDIS_PORT"), db=0)
    _ipc_node = ipc.IpcNode(
        "manager",
        r,
        r.pubsub()
    )
    _ipc_node.set_logger(logger.Logger(_ipc_node))
    manager = Manager(_ipc_node)

    init_profile = (
        "default"
        if (
                os.environ.get("NEMESIS_PROFILE") == ""
                or os.environ.get("NEMESIS_PROFILE") is None
        )
        else os.environ.get("NEMESIS_PROFILE")
    )
    for c in profiles[init_profile]:
        manager._start_component(c)

    class ManagerKiller:
        def __init__(self, manager):
            self.manager = manager
            signal.signal(signal.SIGINT, self.stop)
            signal.signal(signal.SIGTERM, self.stop)

        def stop(self, sig, frame):
            self.manager.stop()

    ManagerKiller(manager)<|MERGE_RESOLUTION|>--- conflicted
+++ resolved
@@ -11,14 +11,10 @@
 import sim7600.sim7600 as sim7600
 import vl53.vl53 as vl53
 import pi_sense_hat.pi_sense_hat as pi_sense_hat
-<<<<<<< HEAD
-import nvs.nvs as nvs
-=======
 import communication.messages.CommunicationComponent as communication
 import propulsion.Propulsion as propulsion
 import rc.rc as rc
 import config.config as config
->>>>>>> dcb95991
 
 #: The time in seconds to wait for the components to stop before killing them
 STOP_TIMOUT = 15
@@ -34,13 +30,9 @@
     "sim7600": sim7600.Sim7600Component,
     "sense_hat": pi_sense_hat.SenseHatComponent,
     "vl53": vl53.Vl53Component,
-<<<<<<< HEAD
-    "NVS": nvs.NVSComponent,
-=======
     "communication": communication.CommunicationComponent,
     "propulsion": propulsion.PropulsionComponent,
     "rc": rc.RcComponent,
->>>>>>> dcb95991
 }
 
 # ----------------------------------------------------------------------------------------------------------------------
@@ -48,11 +40,7 @@
 # ----------------------------------------------------------------------------------------------------------------------
 profiles = {
     # name: [list of components]
-<<<<<<< HEAD
-    "default": ["sim7600", "sense_hat", "vl53", "NVS"]
-=======
     "default": ["communication", "config", "sim7600", "sense_hat", "vl53", "propulsion", "rc"],
->>>>>>> dcb95991
     # "dev": ["test"],
 }
 
